// SPDX-License-Identifier: MIT
pragma solidity 0.8.30;

/**
 * ██████╗░██╗░░░██╗██████╗░███████╗░█████╗░░██████╗██╗░░░██╗░░░██╗░░██╗██╗░░░██╗███████╗
 * ██╔══██╗██║░░░██║██╔══██╗██╔════╝██╔══██╗██╔════╝╚██╗░██╔╝░░░╚██╗██╔╝╚██╗░██╔╝╚════██║
 * ██║░░██║╚██╗░██╔╝██████╔╝█████╗░░███████║╚█████╗░░╚████╔╝░░░░░╚███╔╝░░╚████╔╝░░░███╔═╝
 * ██║░░██║░╚████╔╝░██╔═══╝░██╔══╝░░██╔══██║░╚═══██╗░░╚██╔╝░░░░░░██╔██╗░░░╚██╔╝░░██╔══╝░░
 * ██████╔╝░░╚██╔╝░░██║░░░░░███████╗██║░░██║██████╔╝░░░██║░░░██╗██╔╝╚██╗░░░██║░░░███████╗
 * ╚═════╝░░░░╚═╝░░░╚═╝░░░░░╚══════╝╚═╝░░╚═╝╚═════╝░░░░╚═╝░░░╚═╝╚═╝░░╚═╝░░░╚═╝░░░╚══════╝
 */
import "./IDeliveryVersusPaymentV1.sol";

/**
 * @title DeliveryVersusPaymentV1HelperV1
 * @dev Provides view helper functions to page through settlements using a cursor-based approach.
 * Created by https://pv0.one. UI implemented at https://dvpeasy.xyz.
 * It allows filtering by token address, by involved party, or by token type (Ether, ERC20, or NFT).
 * Each function accepts a DVP contract, a starting cursor and a pageSize and returns matching settlement
 * IDs along with a nextCursor (which is the settlement ID to use as the starting cursor in the next call).
 * These functions are not intended to be used in state-changing transactions, they are intended for
 * use by clients as read-only views of the DeliveryVersusPaymentV1 contract.
 * It is clients resposibility to ensure that the DVP contract is valid.
 */
contract DeliveryVersusPaymentV1HelperV1 {
  error InvalidPageSize();

  modifier validPageSize(uint256 pageSize) {
    if (pageSize < 2 || pageSize > 200) revert InvalidPageSize();
    _;
  }

  enum TokenType {
    Ether, // Settlements containing any flow with Ether (token == address(0))
    ERC20, // Settlements containing any flow with an ERC20 token (token != address(0) && isNFT == false)
    NFT // Settlements containing any flow with an NFT (token != address(0) && isNFT == true)

  }

  // A struct for returning token type information.
  struct TokenTypeInfo {
    uint8 id;
    string name;
  }

  // Asset key and metadata used for netting computation
  struct AssetMeta {
    address token; // token address or address(0) for ETH
    bool isNFT;    // true for ERC-721
    uint256 id;    // tokenId for NFT; 0 for fungibles (ERC20/ETH)
  }

  // Net requirement result struct
  struct NetRequirement {
    uint256 ethRequiredNet;          // Net ETH the party must send with approveSettlements (0 if net receiver or neutral)
    address[] erc20Tokens;           // Distinct ERC20 token addresses for which approvals may be needed
    uint256[] erc20NetRequired;      // Minimal ERC20 allowance amounts (net outgoing per token; 0 entries are omitted)
  }

  //------------------------------------------------------------------------------
  // External
  //------------------------------------------------------------------------------
  /**
   * @dev Returns a list of token types as (id, name) pairs.
   */
  function getTokenTypes() external pure returns (TokenTypeInfo[] memory) {
    TokenTypeInfo[] memory types = new TokenTypeInfo[](3);
    types[0] = TokenTypeInfo(uint8(TokenType.Ether), "Ether");
    types[1] = TokenTypeInfo(uint8(TokenType.ERC20), "ERC20");
    types[2] = TokenTypeInfo(uint8(TokenType.NFT), "NFT");
    return types;
  }

  /**
   * @dev Returns a page of settlement IDs that include at least one flow with the given token address.
   * @param dvpAddress The address of the Delivery verus Payment contract.
   * @param token The token address used to filter settlements.
   * @param startCursor The settlement ID to start from (0 means start at the latest settlement).
   * @param pageSize The number of matching settlement IDs to return, valid values 2 to 200.
   * @return settlementIds An array of matching settlement IDs (up to pageSize in length).
   * @return nextCursor The settlement ID to use as the startCursor on the next call (or 0 if finished).
   */
  function getSettlementsByToken(address dvpAddress, address token, uint256 startCursor, uint256 pageSize)
    external
    view
    validPageSize(pageSize)
    returns (uint256[] memory settlementIds, uint256 nextCursor)
  {
    // true indicates filtering on flows' token field.
    return _getPagedSettlementIds(dvpAddress, startCursor, pageSize, true, token);
  }

  /**
   * @dev Returns a page of settlement IDs that involve the given party (as sender or receiver).
   * @param dvpAddress The address of the Delivery verus Payment contract.
   * @param involvedParty The address to filter settlements by.
   * @param startCursor The settlement ID to start from (0 means start at the latest settlement).
   * @param pageSize The number of matching settlement IDs to return, valid values 2 to 200.
   * @return settlementIds An array of matching settlement IDs (up to pageSize in length).
   * @return nextCursor The settlement ID to use as the startCursor on the next call (or 0 if finished).
   */
  function getSettlementsByInvolvedParty(
    address dvpAddress,
    address involvedParty,
    uint256 startCursor,
    uint256 pageSize
  ) external view validPageSize(pageSize) returns (uint256[] memory settlementIds, uint256 nextCursor) {
    // false indicates filtering on flows' from/to fields.
    return _getPagedSettlementIds(dvpAddress, startCursor, pageSize, false, involvedParty);
  }

  /**
   * @dev Returns a page of settlement IDs that include at least one flow matching the specified token type.
   * Token type can be Ether, ERC20, or NFT.
   * @param dvpAddress The address of the Delivery verus Payment contract.
   * @param tokenType The token type to filter settlements by.
   * @param startCursor The settlement ID to start from (0 means start at the latest settlement).
   * @param pageSize The number of matching settlement IDs to return, valid values 2 to 200.
   * @return settlementIds An array of matching settlement IDs (up to pageSize in length).
   * @return nextCursor The settlement ID to use as the startCursor on the next call (or 0 if finished).
   */
  function getSettlementsByTokenType(address dvpAddress, TokenType tokenType, uint256 startCursor, uint256 pageSize)
    external
    view
    validPageSize(pageSize)
    returns (uint256[] memory settlementIds, uint256 nextCursor)
  {
    return _getPagedSettlementIdsByType(dvpAddress, startCursor, pageSize, tokenType);
  }

  /**
   * @dev Computes an optimized netted array of flows for a given settlement.
   * It minimizes fungible transfers per token (including ETH) by netting balances per party and
   * pairing debtors and creditors greedily. NFTs are handled per tokenId with at most one transfer.
   *
   * This is a simple, ready-to-use greedy optimizer meant for clients to call directly (on-chain or via SDKs).
   * While it typically produces a small number of transfers and good gas characteristics, for best possible
   * optimization (e.g., strictly minimal number of fungible transfers across complex graphs), we suggest
   * computing netting off-chain using a MILP/LP solver and then submitting the result to executeSettlementNetted.
   *
   * Reverts if the underlying DVP.getSettlement() call fails (e.g., non-existent settlement).
   * @param dvpAddress Address of the DVP contract.
   * @param settlementId ID of the target settlement.
   * @return netted An array of flows representing a netted execution plan equivalent to the original.
   */
  function computeNettedFlows(
    address dvpAddress,
    uint256 settlementId
  ) external view returns (IDeliveryVersusPaymentV1.Flow[] memory netted) {
    IDeliveryVersusPaymentV1 dvp = IDeliveryVersusPaymentV1(dvpAddress);
    // Retrieve flows (bubble up any revert from DVP)
    (, , IDeliveryVersusPaymentV1.Flow[] memory flows, , , , , ) = dvp.getSettlement(settlementId);
    return this.computeNettedFlows(flows);
  }

  /**
   * @dev Computes an optimized netted array of flows from the given flows.
   * This function minimizes fungible transfers per token (including ETH) by netting balances per party
   * and pairing debtors and creditors greedily. NFTs are handled per tokenId with at most one transfer.
   *
   * @param flows An array of flows to be optimized into a netted execution plan.
   *
   * @return netted An array of flows representing a netted execution plan equivalent to the original.
   */
  function computeNettedFlows(
    IDeliveryVersusPaymentV1.Flow[] memory flows
  ) external pure returns (IDeliveryVersusPaymentV1.Flow[] memory netted) {
    uint256 lengthFlows = flows.length;
    // Upper bound for netted flows is original length
    netted = new IDeliveryVersusPaymentV1.Flow[](lengthFlows);
    uint256 outCount = 0;

    // 1) Build unique parties and asset metas
    address[] memory parties = new address[](lengthFlows * 2);
    uint256 partyCount = 0;
    AssetMeta[] memory assets = new AssetMeta[](lengthFlows);
    uint256 assetCount = 0;

    for (uint256 i = 0; i < lengthFlows; i++) {
      IDeliveryVersusPaymentV1.Flow memory f = flows[i];
      // Parties
      uint256 idxFrom = _indexOfAddress(parties, partyCount, f.from);
      if (idxFrom == type(uint256).max) {
        parties[partyCount++] = f.from;
      }
      uint256 idxTo = _indexOfAddress(parties, partyCount, f.to);
      if (idxTo == type(uint256).max) {
        parties[partyCount++] = f.to;
      }
      // Assets
      AssetMeta memory meta = AssetMeta({token: f.token, isNFT: f.isNFT, id: f.isNFT ? f.amountOrId : 0});
      uint256 aIdx = _indexOfAssetMeta(assets, assetCount, meta);
      if (aIdx == type(uint256).max) {
        assets[assetCount++] = meta;
      }
    }

    // 2) Build balances matrix [assetCount][partyCount] flattened
    int256[] memory balances = new int256[](assetCount * partyCount);

    for (uint256 i = 0; i < lengthFlows; i++) {
      IDeliveryVersusPaymentV1.Flow memory f = flows[i];
      AssetMeta memory meta = AssetMeta({token: f.token, isNFT: f.isNFT, id: f.isNFT ? f.amountOrId : 0});
      uint256 k = _indexOfAssetMeta(assets, assetCount, meta);
      uint256 pFrom = _indexOfAddress(parties, partyCount, f.from);
      uint256 pTo = _indexOfAddress(parties, partyCount, f.to);
      int256 delta = f.isNFT ? int256(1) : int256(f.amountOrId);
      uint256 idxFrom = k * partyCount + pFrom;
      uint256 idxTo = k * partyCount + pTo;
      balances[idxFrom] -= delta;
      balances[idxTo] += delta;
    }

    // 3) Convert balances per asset into netted flows
    for (uint256 k = 0; k < assetCount; k++) {
      if (assets[k].isNFT) {
        // Find -1 and +1 parties (there should be at most one of each per tokenId)
        address fromAddr = address(0);
        address toAddr = address(0);
        uint256 base = k * partyCount;
        for (uint256 p = 0; p < partyCount; p++) {
          int256 b = balances[base + p];
          if (b == -1) {
            fromAddr = parties[p];
          } else if (b == 1) {
            toAddr = parties[p];
          }
        }
        if (fromAddr != address(0) && toAddr != address(0)) {
          netted[outCount++] = IDeliveryVersusPaymentV1.Flow({
            token: assets[k].token,
            isNFT: true,
            from: fromAddr,
            to: toAddr,
            amountOrId: assets[k].id
          });
        }
        // else fully canceled path -> no transfer needed
      } else {
        outCount = _appendNettedFungible(
          assets[k].token,
          parties,
          balances,
          k * partyCount,
          partyCount,
          netted,
          outCount
        );
      }
    }

    // 4) Trim output array without using assembly (copy to exact-sized array)
    IDeliveryVersusPaymentV1.Flow[] memory trimmed = new IDeliveryVersusPaymentV1.Flow[](outCount);
    for (uint256 t = 0; t < outCount; t++) {
      trimmed[t] = netted[t];
    }
    return trimmed;
  }

  //------------------------------------------------------------------------------
  // Internal
  //------------------------------------------------------------------------------
  /**
   * @dev Internal helper that iterates backwards over settlement IDs to accumulate matching ones for address-based filters.
   * @param dvpAddress The address of the Delivery verus Payment contract.
   * @param startCursor The settlement ID to start from (0 means use dvp.settlementIdCounter()).
   * @param pageSize The number of matching settlement IDs to accumulate.
   * @param isTokenFilter. If true, filtering is done on flows' token field (comparing to filterAddress).
   * If false, filtering is done on flows' from/to fields (comparing to filterAddress).
   * @param filterAddress The address to filter by.
   * @return matchingIds An array of matching settlement IDs (of length <= pageSize).
   * @return nextCursor The settlement ID from which to continue in the next call (or 0 if there are no more).
   */
  function _getPagedSettlementIds(
    address dvpAddress,
    uint256 startCursor,
    uint256 pageSize,
    bool isTokenFilter,
    address filterAddress
  ) internal view returns (uint256[] memory matchingIds, uint256 nextCursor) {
    IDeliveryVersusPaymentV1 dvp = IDeliveryVersusPaymentV1(dvpAddress);
    uint256 current = startCursor == 0 ? dvp.settlementIdCounter() : startCursor;
    uint256[] memory temp = new uint256[](pageSize);
    uint256 count = 0;

    while (current > 0 && count < pageSize) {
      try dvp.getSettlement(current) returns (
<<<<<<< HEAD
        string memory,
        uint256,
        IDeliveryVersusPaymentV1.Flow[] memory flows,
        IDeliveryVersusPaymentV1.Flow[] memory,
        address,
        bool,
        bool,
        bool
=======
        string memory, uint256, IDeliveryVersusPaymentV1.Flow[] memory flows, bool, bool
>>>>>>> 8c3d859d
      ) {
        bool found = false;
        uint256 lengthFlows = flows.length;
        for (uint256 i = 0; i < lengthFlows; i++) {
          if (isTokenFilter) {
            if (flows[i].token == filterAddress) {
              found = true;
              break;
            }
          } else {
            if (flows[i].from == filterAddress || flows[i].to == filterAddress) {
              found = true;
              break;
            }
          }
        }
        if (found) {
          temp[count] = current;
          count++;
        }
      } catch {
        // settlement cannot be retrieved, skip it.
      }
      current--;
    }
    nextCursor = current;
    matchingIds = new uint256[](count);
    for (uint256 j = 0; j < count; j++) {
      matchingIds[j] = temp[j];
    }
  }

  /**
   * @dev Internal helper that iterates backwards over settlement IDs to accumulate matching ones based on token type.
   * @param dvpAddress The address of the Delivery verus Payment contract.
   * @param startCursor The settlement ID to start from (0 means use dvp.settlementIdCounter()).
   * @param pageSize The number of matching settlement IDs to accumulate.
   * @param tokenType The token type filter (Ether, ERC20, or NFT).
   * @return matchingIds An array of matching settlement IDs (of length <= pageSize).
   * @return nextCursor The settlement ID from which to continue in the next call (or 0 if there are no more).
   */
  function _getPagedSettlementIdsByType(address dvpAddress, uint256 startCursor, uint256 pageSize, TokenType tokenType)
    internal
    view
    returns (uint256[] memory matchingIds, uint256 nextCursor)
  {
    IDeliveryVersusPaymentV1 dvp = IDeliveryVersusPaymentV1(dvpAddress);
    uint256 current = startCursor == 0 ? dvp.settlementIdCounter() : startCursor;
    uint256[] memory temp = new uint256[](pageSize);
    uint256 count = 0;

    while (current > 0 && count < pageSize) {
      try dvp.getSettlement(current) returns (
<<<<<<< HEAD
        string memory,
        uint256,
        IDeliveryVersusPaymentV1.Flow[] memory flows,
        IDeliveryVersusPaymentV1.Flow[] memory,
        address,
        bool,
        bool,
        bool
=======
        string memory, uint256, IDeliveryVersusPaymentV1.Flow[] memory flows, bool, bool
>>>>>>> 8c3d859d
      ) {
        if (_matchesTokenType(flows, tokenType)) {
          temp[count] = current;
          count++;
        }
      } catch {
        // settlement cannot be retrieved, skip it.
      }
      current--;
    }
    nextCursor = current;
    matchingIds = new uint256[](count);
    for (uint256 j = 0; j < count; j++) {
      matchingIds[j] = temp[j];
    }
  }

  /**
   * @dev Internal pure function to determine if any flow in the provided array matches the specified token type.
   * @param flows An array of flows to check.
   * @param tokenType The token type filter.
   * @return True if at least one flow matches the token type, false otherwise.
   */
  function _matchesTokenType(IDeliveryVersusPaymentV1.Flow[] memory flows, TokenType tokenType)
    internal
    pure
    returns (bool)
  {
    uint256 lengthFlows = flows.length;
    for (uint256 i = 0; i < lengthFlows; i++) {
      // For Ether, the token address must be zero.
      if (tokenType == TokenType.Ether && flows[i].token == address(0)) {
        return true;
      }
      // For ERC20, the token address must be non-zero and isNFT must be false.
      if (tokenType == TokenType.ERC20 && flows[i].token != address(0) && !flows[i].isNFT) {
        return true;
      }
      // For NFT, the token address must be non-zero and isNFT must be true.
      if (tokenType == TokenType.NFT && flows[i].token != address(0) && flows[i].isNFT) {
        return true;
      }
    }
    return false;
  }

  // ---- Netting helpers (memory-only) ----
  function _indexOfAddress(address[] memory arr, uint256 length, address a) internal pure returns (uint256) {
    for (uint256 i = 0; i < length; i++) {
      if (arr[i] == a) return i;
    }
    return type(uint256).max;
  }

  function _indexOfAssetMeta(AssetMeta[] memory arr, uint256 length, AssetMeta memory m) internal pure returns (uint256) {
    for (uint256 i = 0; i < length; i++) {
      AssetMeta memory x = arr[i];
      if (x.token == m.token && x.isNFT == m.isNFT && x.id == m.id) {
        return i;
      }
    }
    return type(uint256).max;
  }

  // Appends netted fungible flows for a single asset into `out`, returns new outCount
  function _appendNettedFungible(
    address token,
    address[] memory parties,
    int256[] memory balances,
    uint256 baseIndex, // offset into balances for this asset (k * partyCount)
    uint256 partyCount,
    IDeliveryVersusPaymentV1.Flow[] memory out,
    uint256 outCount
  ) internal pure returns (uint256) {
    uint256[] memory negIdx = new uint256[](partyCount);
    uint256[] memory posIdx = new uint256[](partyCount);
    uint256[] memory negAmt = new uint256[](partyCount);
    uint256[] memory posAmt = new uint256[](partyCount);
    uint256 ni = 0;
    uint256 pj = 0;


    // Split into negative and positive balances
    // and record indices of parties so we can create the flows later
    for (uint256 p = 0; p < partyCount; p++) {
      int256 b = balances[baseIndex + p];
      if (b < 0) {
        negIdx[ni] = p;
        negAmt[ni] = uint256(-b);
        ni++;
      } else if (b > 0) {
        posIdx[pj] = p;
        posAmt[pj] = uint256(b);
        pj++;
      }
    }
    /**
     * Greedily match negative and positive balances
     * This is not guaranteed to produce the minimal number of transfers in all cases,
     * but it is simple and typically produces good results.
     * For best possible optimization (e.g., strictly minimal number of transfers across complex graphs),
     * we suggest computing netting off-chain using a MILP/LP solver and then submitting
     * the result to createSettlement.
     *
     * Here is how the greedy algorithm works:
     * - We have two lists: one of parties with negative balances (debtors) and one of parties with positive balances (creditors).
     * - We iterate through both lists, matching debtors to creditors.
     * - For each match, we create a flow for the minimum of the debtor's negative
     * and creditor's positive balance. We then adjust the balances accordingly.
     * - If a debtor's balance is fully settled, we move to the next debtor.
     * - If a creditor's balance is fully settled, we move to the next creditor.
     * - This continues until all debtors or all creditors are settled.
     *
     */

    uint256 iNeg = 0;
    uint256 jPos = 0;
    while (iNeg < ni && jPos < pj) {
      uint256 x = negAmt[iNeg];
      uint256 y = posAmt[jPos];
      uint256 amt = x < y ? x : y;
      if (amt > 0) {
        out[outCount++] = IDeliveryVersusPaymentV1.Flow({
          token: token,
          isNFT: false,
          from: parties[negIdx[iNeg]],
          to: parties[posIdx[jPos]],
          amountOrId: amt
        });
      }
      if (x <= y) {
        iNeg++;
        if (x < y) {
          posAmt[jPos] = y - x;
        } else {
          jPos++;
        }
      } else {
        jPos++;
        negAmt[iNeg] = x - y;
      }
    }
    return outCount;
  }

  /**
   * @notice Compute minimal per-party requirements for a given settlement.
   * @dev Returns the net ETH a party must deposit (if positive) and the minimal ERC20 approvals per token
   * when executing via a debtor→creditor netted plan (as enforced by DVP.executeSettlementNetted).
   * NFTs are excluded because they require per-tokenId approvals rather than amounts.
   * Reverts if the underlying DVP.getSettlement() call fails.
   * @param dvpAddress Address of the DVP contract.
   * @param settlementId ID of the settlement.
   * @param party Address of the party to compute requirements for.
   * @return result NetRequirement data struct with ETH and ERC20 requirements.
   */
  function computeNetRequirementsForParty(
    address dvpAddress,
    uint256 settlementId,
    address party
  ) external view returns (
    NetRequirement memory result
  ) {
    IDeliveryVersusPaymentV1.Flow[] memory netted = this.computeNettedFlows(dvpAddress, settlementId);
    return _computeNetRequirementsForParty(netted, party);
  }
  /**
   * @notice Compute minimal per-party requirements for a given settlement for an array of parties.
   * @dev Returns the net ETH each given party must deposit (if positive) and the minimal ERC20 approvals per token
   * when executing via a debtor→creditor netted plan (as enforced by DVP.executeSettlementNetted).
   * NFTs are excluded because they require per-tokenId approvals rather than amounts.
   * Reverts if the underlying DVP.getSettlement() call fails.
   * @param dvpAddress Address of the DVP contract.
   * @param settlementId ID of the settlement.
   * @param parties Array of addresses of the parties to compute requirements for.
   * @return results Array of NetRequirement data structs with ETH and ERC20 requirements for each party.
   */
  function computeNetRequirementsForParties(
    address dvpAddress,
    uint256 settlementId,
    address[] calldata parties
  ) external view returns (
    NetRequirement[] memory results
  ) {
    IDeliveryVersusPaymentV1.Flow[] memory netted = this.computeNettedFlows(dvpAddress, settlementId);

    results = new NetRequirement[](parties.length);
    for (uint256 i = 0; i < parties.length; i++) {
      results[i] = _computeNetRequirementsForParty(netted, parties[i]);
    }
  }

  /**
  * @notice Compute net requirements for a party from netted flows.
  * @dev Returns the net ETH a party must deposit (if positive) and the minimal ERC20 approvals per token
  * when executing via a debtor→creditor netted plan.
  * NFTs are excluded because they require per-tokenId approvals rather than amounts.
  * @param flows Array of netted flows to analyze.
  * @param party Address of the party to compute requirements for.
  * @return result NetRequirement data struct with ETH and ERC20 requirements.
  */
  function _computeNetRequirementsForParty(IDeliveryVersusPaymentV1.Flow[] memory flows, address party) internal pure returns (
    NetRequirement memory result
  ) {
    for (uint256 i = 0; i < flows.length; i++) {
      IDeliveryVersusPaymentV1.Flow memory f = flows[i];
      if (f.from == party) {
        if (f.token == address(0)) {
          // ETH leg
          result.ethRequiredNet += f.amountOrId;
        } else if (!f.isNFT) {
          // ERC20 leg: accumulate per token net (outgoing only)
          uint256 idx = _indexOfAddress(result.erc20Tokens, result.erc20Tokens.length, f.token);
          if (idx == type(uint256).max) {
            // New token, expand arrays
            uint256 oldLen = result.erc20Tokens.length;
            address[] memory newTokens = new address[](oldLen + 1);
            uint256[] memory newAmounts = new uint256[](oldLen + 1);
            for (uint256 j = 0; j < oldLen; j++) {
              newTokens[j] = result.erc20Tokens[j];
              newAmounts[j] = result.erc20NetRequired[j];
            }
            newTokens[oldLen] = f.token;
            newAmounts[oldLen] = f.amountOrId;
            result.erc20Tokens = newTokens;
            result.erc20NetRequired = newAmounts;
          } else {
            // Existing token, accumulate
            result.erc20NetRequired[idx] += f.amountOrId;
          }
        }
        // NFTs ignored for this computation
      }
    }
  }

}<|MERGE_RESOLUTION|>--- conflicted
+++ resolved
@@ -46,15 +46,15 @@
   // Asset key and metadata used for netting computation
   struct AssetMeta {
     address token; // token address or address(0) for ETH
-    bool isNFT;    // true for ERC-721
-    uint256 id;    // tokenId for NFT; 0 for fungibles (ERC20/ETH)
+    bool isNFT; // true for ERC-721
+    uint256 id; // tokenId for NFT; 0 for fungibles (ERC20/ETH)
   }
 
   // Net requirement result struct
   struct NetRequirement {
-    uint256 ethRequiredNet;          // Net ETH the party must send with approveSettlements (0 if net receiver or neutral)
-    address[] erc20Tokens;           // Distinct ERC20 token addresses for which approvals may be needed
-    uint256[] erc20NetRequired;      // Minimal ERC20 allowance amounts (net outgoing per token; 0 entries are omitted)
+    uint256 ethRequiredNet; // Net ETH the party must send with approveSettlements (0 if net receiver or neutral)
+    address[] erc20Tokens; // Distinct ERC20 token addresses for which approvals may be needed
+    uint256[] erc20NetRequired; // Minimal ERC20 allowance amounts (net outgoing per token; 0 entries are omitted)
   }
 
   //------------------------------------------------------------------------------
@@ -143,13 +143,14 @@
    * @param settlementId ID of the target settlement.
    * @return netted An array of flows representing a netted execution plan equivalent to the original.
    */
-  function computeNettedFlows(
-    address dvpAddress,
-    uint256 settlementId
-  ) external view returns (IDeliveryVersusPaymentV1.Flow[] memory netted) {
+  function computeNettedFlows(address dvpAddress, uint256 settlementId)
+    external
+    view
+    returns (IDeliveryVersusPaymentV1.Flow[] memory netted)
+  {
     IDeliveryVersusPaymentV1 dvp = IDeliveryVersusPaymentV1(dvpAddress);
     // Retrieve flows (bubble up any revert from DVP)
-    (, , IDeliveryVersusPaymentV1.Flow[] memory flows, , , , , ) = dvp.getSettlement(settlementId);
+    (,, IDeliveryVersusPaymentV1.Flow[] memory flows,,,,,) = dvp.getSettlement(settlementId);
     return this.computeNettedFlows(flows);
   }
 
@@ -162,9 +163,11 @@
    *
    * @return netted An array of flows representing a netted execution plan equivalent to the original.
    */
-  function computeNettedFlows(
-    IDeliveryVersusPaymentV1.Flow[] memory flows
-  ) external pure returns (IDeliveryVersusPaymentV1.Flow[] memory netted) {
+  function computeNettedFlows(IDeliveryVersusPaymentV1.Flow[] memory flows)
+    external
+    pure
+    returns (IDeliveryVersusPaymentV1.Flow[] memory netted)
+  {
     uint256 lengthFlows = flows.length;
     // Upper bound for netted flows is original length
     netted = new IDeliveryVersusPaymentV1.Flow[](lengthFlows);
@@ -237,15 +240,8 @@
         }
         // else fully canceled path -> no transfer needed
       } else {
-        outCount = _appendNettedFungible(
-          assets[k].token,
-          parties,
-          balances,
-          k * partyCount,
-          partyCount,
-          netted,
-          outCount
-        );
+        outCount =
+          _appendNettedFungible(assets[k].token, parties, balances, k * partyCount, partyCount, netted, outCount);
       }
     }
 
@@ -285,7 +281,6 @@
 
     while (current > 0 && count < pageSize) {
       try dvp.getSettlement(current) returns (
-<<<<<<< HEAD
         string memory,
         uint256,
         IDeliveryVersusPaymentV1.Flow[] memory flows,
@@ -294,9 +289,6 @@
         bool,
         bool,
         bool
-=======
-        string memory, uint256, IDeliveryVersusPaymentV1.Flow[] memory flows, bool, bool
->>>>>>> 8c3d859d
       ) {
         bool found = false;
         uint256 lengthFlows = flows.length;
@@ -350,7 +342,6 @@
 
     while (current > 0 && count < pageSize) {
       try dvp.getSettlement(current) returns (
-<<<<<<< HEAD
         string memory,
         uint256,
         IDeliveryVersusPaymentV1.Flow[] memory flows,
@@ -359,9 +350,6 @@
         bool,
         bool,
         bool
-=======
-        string memory, uint256, IDeliveryVersusPaymentV1.Flow[] memory flows, bool, bool
->>>>>>> 8c3d859d
       ) {
         if (_matchesTokenType(flows, tokenType)) {
           temp[count] = current;
@@ -416,7 +404,11 @@
     return type(uint256).max;
   }
 
-  function _indexOfAssetMeta(AssetMeta[] memory arr, uint256 length, AssetMeta memory m) internal pure returns (uint256) {
+  function _indexOfAssetMeta(AssetMeta[] memory arr, uint256 length, AssetMeta memory m)
+    internal
+    pure
+    returns (uint256)
+  {
     for (uint256 i = 0; i < length; i++) {
       AssetMeta memory x = arr[i];
       if (x.token == m.token && x.isNFT == m.isNFT && x.id == m.id) {
@@ -442,7 +434,6 @@
     uint256[] memory posAmt = new uint256[](partyCount);
     uint256 ni = 0;
     uint256 pj = 0;
-
 
     // Split into negative and positive balances
     // and record indices of parties so we can create the flows later
@@ -476,7 +467,6 @@
      * - This continues until all debtors or all creditors are settled.
      *
      */
-
     uint256 iNeg = 0;
     uint256 jPos = 0;
     while (iNeg < ni && jPos < pj) {
@@ -518,13 +508,11 @@
    * @param party Address of the party to compute requirements for.
    * @return result NetRequirement data struct with ETH and ERC20 requirements.
    */
-  function computeNetRequirementsForParty(
-    address dvpAddress,
-    uint256 settlementId,
-    address party
-  ) external view returns (
-    NetRequirement memory result
-  ) {
+  function computeNetRequirementsForParty(address dvpAddress, uint256 settlementId, address party)
+    external
+    view
+    returns (NetRequirement memory result)
+  {
     IDeliveryVersusPaymentV1.Flow[] memory netted = this.computeNettedFlows(dvpAddress, settlementId);
     return _computeNetRequirementsForParty(netted, party);
   }
@@ -539,13 +527,12 @@
    * @param parties Array of addresses of the parties to compute requirements for.
    * @return results Array of NetRequirement data structs with ETH and ERC20 requirements for each party.
    */
-  function computeNetRequirementsForParties(
-    address dvpAddress,
-    uint256 settlementId,
-    address[] calldata parties
-  ) external view returns (
-    NetRequirement[] memory results
-  ) {
+
+  function computeNetRequirementsForParties(address dvpAddress, uint256 settlementId, address[] calldata parties)
+    external
+    view
+    returns (NetRequirement[] memory results)
+  {
     IDeliveryVersusPaymentV1.Flow[] memory netted = this.computeNettedFlows(dvpAddress, settlementId);
 
     results = new NetRequirement[](parties.length);
@@ -555,17 +542,19 @@
   }
 
   /**
-  * @notice Compute net requirements for a party from netted flows.
-  * @dev Returns the net ETH a party must deposit (if positive) and the minimal ERC20 approvals per token
-  * when executing via a debtor→creditor netted plan.
-  * NFTs are excluded because they require per-tokenId approvals rather than amounts.
-  * @param flows Array of netted flows to analyze.
-  * @param party Address of the party to compute requirements for.
-  * @return result NetRequirement data struct with ETH and ERC20 requirements.
-  */
-  function _computeNetRequirementsForParty(IDeliveryVersusPaymentV1.Flow[] memory flows, address party) internal pure returns (
-    NetRequirement memory result
-  ) {
+   * @notice Compute net requirements for a party from netted flows.
+   * @dev Returns the net ETH a party must deposit (if positive) and the minimal ERC20 approvals per token
+   * when executing via a debtor→creditor netted plan.
+   * NFTs are excluded because they require per-tokenId approvals rather than amounts.
+   * @param flows Array of netted flows to analyze.
+   * @param party Address of the party to compute requirements for.
+   * @return result NetRequirement data struct with ETH and ERC20 requirements.
+   */
+  function _computeNetRequirementsForParty(IDeliveryVersusPaymentV1.Flow[] memory flows, address party)
+    internal
+    pure
+    returns (NetRequirement memory result)
+  {
     for (uint256 i = 0; i < flows.length; i++) {
       IDeliveryVersusPaymentV1.Flow memory f = flows[i];
       if (f.from == party) {
@@ -597,5 +586,4 @@
       }
     }
   }
-
 }