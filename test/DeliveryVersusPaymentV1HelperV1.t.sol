--- conflicted
+++ resolved
@@ -51,33 +51,33 @@
   }
 
   /**
-  * @dev Compares two `NetRequirement` structs for equality.
-  * This function checks if the `ethRequiredNet` values are equal,
-  * and then verifies that the lengths of the `erc20Tokens` and `erc20NetRequired` arrays match.
-  * Finally, it iterates through the arrays to ensure all corresponding elements are equal.
-  *
-  * @param a The first `NetRequirement` struct to compare.
-  * @param b The second `NetRequirement` struct to compare.
-  */
- function _assertEqNetRequirement(
-   DeliveryVersusPaymentV1HelperV1.NetRequirement memory a,
-   DeliveryVersusPaymentV1HelperV1.NetRequirement memory b
- ) internal {
-   // Assert that the net ETH requirements are equal
-   assertEq(a.ethRequiredNet, b.ethRequiredNet);
-
-   // Assert that the lengths of the ERC20 tokens arrays are equal
-   assertEq(a.erc20Tokens.length, b.erc20Tokens.length);
-
-   // Assert that the lengths of the ERC20 net required arrays are equal
-   assertEq(a.erc20NetRequired.length, b.erc20NetRequired.length);
-
-   // Iterate through the ERC20 tokens and net required arrays to compare each element
-   for (uint i = 0; i < a.erc20Tokens.length; i++) {
-       assertEq(a.erc20Tokens[i], b.erc20Tokens[i]);
-       assertEq(a.erc20NetRequired[i], b.erc20NetRequired[i]);
-   }
- }
+   * @dev Compares two `NetRequirement` structs for equality.
+   * This function checks if the `ethRequiredNet` values are equal,
+   * and then verifies that the lengths of the `erc20Tokens` and `erc20NetRequired` arrays match.
+   * Finally, it iterates through the arrays to ensure all corresponding elements are equal.
+   *
+   * @param a The first `NetRequirement` struct to compare.
+   * @param b The second `NetRequirement` struct to compare.
+   */
+  function _assertEqNetRequirement(
+    DeliveryVersusPaymentV1HelperV1.NetRequirement memory a,
+    DeliveryVersusPaymentV1HelperV1.NetRequirement memory b
+  ) internal {
+    // Assert that the net ETH requirements are equal
+    assertEq(a.ethRequiredNet, b.ethRequiredNet);
+
+    // Assert that the lengths of the ERC20 tokens arrays are equal
+    assertEq(a.erc20Tokens.length, b.erc20Tokens.length);
+
+    // Assert that the lengths of the ERC20 net required arrays are equal
+    assertEq(a.erc20NetRequired.length, b.erc20NetRequired.length);
+
+    // Iterate through the ERC20 tokens and net required arrays to compare each element
+    for (uint256 i = 0; i < a.erc20Tokens.length; i++) {
+      assertEq(a.erc20Tokens[i], b.erc20Tokens[i]);
+      assertEq(a.erc20NetRequired[i], b.erc20NetRequired[i]);
+    }
+  }
 
   //--------------------------------------------------------------------------------
   // getTokenTypes Tests
@@ -109,11 +109,7 @@
 
     // Verify that each settlement includes at least one flow with token == usdc
     for (uint256 i = 0; i < returnedIds.length; i++) {
-<<<<<<< HEAD
-      (, , IDeliveryVersusPaymentV1.Flow[] memory flows, , , , , ) = dvp.getSettlement(returnedIds[i]);
-=======
-      (,, IDeliveryVersusPaymentV1.Flow[] memory flows,,) = dvp.getSettlement(returnedIds[i]);
->>>>>>> 8c3d859d
+      (,, IDeliveryVersusPaymentV1.Flow[] memory flows,,,,,) = dvp.getSettlement(returnedIds[i]);
       bool hasUSDC = false;
       for (uint256 j = 0; j < flows.length; j++) {
         if (flows[j].token == usdc) {
@@ -182,11 +178,7 @@
 
     // Verify that each settlement involves Bob
     for (uint256 i = 0; i < returnedIds.length; i++) {
-<<<<<<< HEAD
-      (, , IDeliveryVersusPaymentV1.Flow[] memory flows, , , , , ) = dvp.getSettlement(returnedIds[i]);
-=======
-      (,, IDeliveryVersusPaymentV1.Flow[] memory flows,,) = dvp.getSettlement(returnedIds[i]);
->>>>>>> 8c3d859d
+      (,, IDeliveryVersusPaymentV1.Flow[] memory flows,,,,,) = dvp.getSettlement(returnedIds[i]);
       bool involvesBob = false;
       for (uint256 j = 0; j < flows.length; j++) {
         if (flows[j].from == bob || flows[j].to == bob) {
@@ -227,11 +219,7 @@
 
     // Verify that each settlement has at least one Ether flow
     for (uint256 i = 0; i < returnedIds.length; i++) {
-<<<<<<< HEAD
-      (, , IDeliveryVersusPaymentV1.Flow[] memory flows, , , , , ) = dvp.getSettlement(returnedIds[i]);
-=======
-      (,, IDeliveryVersusPaymentV1.Flow[] memory flows,,) = dvp.getSettlement(returnedIds[i]);
->>>>>>> 8c3d859d
+      (,, IDeliveryVersusPaymentV1.Flow[] memory flows,,,,,) = dvp.getSettlement(returnedIds[i]);
       bool hasEtherFlow = false;
       for (uint256 j = 0; j < flows.length; j++) {
         if (flows[j].token == address(0)) {
@@ -252,11 +240,7 @@
 
     // Verify that each settlement has at least one ERC20 flow
     for (uint256 i = 0; i < returnedIds.length; i++) {
-<<<<<<< HEAD
-      (, , IDeliveryVersusPaymentV1.Flow[] memory flows, , , , , ) = dvp.getSettlement(returnedIds[i]);
-=======
-      (,, IDeliveryVersusPaymentV1.Flow[] memory flows,,) = dvp.getSettlement(returnedIds[i]);
->>>>>>> 8c3d859d
+      (,, IDeliveryVersusPaymentV1.Flow[] memory flows,,,,,) = dvp.getSettlement(returnedIds[i]);
       bool hasERC20Flow = false;
       for (uint256 j = 0; j < flows.length; j++) {
         if (flows[j].token != address(0) && !flows[j].isNFT) {
@@ -277,11 +261,7 @@
 
     // Verify that each settlement has at least one NFT flow
     for (uint256 i = 0; i < returnedIds.length; i++) {
-<<<<<<< HEAD
-      (, , IDeliveryVersusPaymentV1.Flow[] memory flows, , , , ,) = dvp.getSettlement(returnedIds[i]);
-=======
-      (,, IDeliveryVersusPaymentV1.Flow[] memory flows,,) = dvp.getSettlement(returnedIds[i]);
->>>>>>> 8c3d859d
+      (,, IDeliveryVersusPaymentV1.Flow[] memory flows,,,,,) = dvp.getSettlement(returnedIds[i]);
       bool hasNFTFlow = false;
       for (uint256 j = 0; j < flows.length; j++) {
         if (flows[j].token != address(0) && flows[j].isNFT) {
@@ -491,7 +471,6 @@
     assertEq(netted[1].to, charlie);
     assertEq(netted[1].amountOrId, 50);
 
-
     // Create settlement with netted flows, this will run the validation
     uint256 settlementId = dvp.createSettlement(flows, netted, "USDC chain", _getFutureTimestamp(7 days), false);
 
@@ -523,7 +502,7 @@
     assertEq(AssetToken(usdc).balanceOf(charlie), cBefore + 50);
 
     // isSettled set
-    (, , , , , bool isSettled, , ) = dvp.getSettlement(settlementId);
+    (,,,,, bool isSettled,,) = dvp.getSettlement(settlementId);
     assertTrue(isSettled);
   }
 
@@ -541,7 +520,8 @@
 
     // Alice net outgoing = 80, Bob net = -30, Charlie net = -50
     {
-      DeliveryVersusPaymentV1HelperV1.NetRequirement memory netRequirement = dvpHelper.computeNetRequirementsForParty(address(dvp), settlementId, alice);
+      DeliveryVersusPaymentV1HelperV1.NetRequirement memory netRequirement =
+        dvpHelper.computeNetRequirementsForParty(address(dvp), settlementId, alice);
       assertEq(netRequirement.ethRequiredNet, 0);
       assertEq(netRequirement.erc20Tokens.length, 1);
       assertEq(netRequirement.erc20Tokens[0], usdc);
@@ -549,13 +529,15 @@
       assertEq(netRequirement.erc20NetRequired[0], 80);
     }
     {
-      DeliveryVersusPaymentV1HelperV1.NetRequirement memory netRequirement = dvpHelper.computeNetRequirementsForParty(address(dvp), settlementId, bob);
+      DeliveryVersusPaymentV1HelperV1.NetRequirement memory netRequirement =
+        dvpHelper.computeNetRequirementsForParty(address(dvp), settlementId, bob);
       assertEq(netRequirement.ethRequiredNet, 0);
       assertEq(netRequirement.erc20Tokens.length, 0);
       assertEq(netRequirement.erc20NetRequired.length, 0);
     }
     {
-      DeliveryVersusPaymentV1HelperV1.NetRequirement memory netRequirement = dvpHelper.computeNetRequirementsForParty(address(dvp), settlementId, charlie);
+      DeliveryVersusPaymentV1HelperV1.NetRequirement memory netRequirement =
+        dvpHelper.computeNetRequirementsForParty(address(dvp), settlementId, charlie);
       assertEq(netRequirement.ethRequiredNet, 0);
       assertEq(netRequirement.erc20Tokens.length, 0);
       assertEq(netRequirement.erc20NetRequired.length, 0);
@@ -572,19 +554,22 @@
     uint256 settlementId = dvp.createSettlement(flows, "ETH chain reqs", _getFutureTimestamp(7 days), false);
 
     {
-      DeliveryVersusPaymentV1HelperV1.NetRequirement memory netRequirement = dvpHelper.computeNetRequirementsForParty(address(dvp), settlementId, alice);
+      DeliveryVersusPaymentV1HelperV1.NetRequirement memory netRequirement =
+        dvpHelper.computeNetRequirementsForParty(address(dvp), settlementId, alice);
       assertEq(netRequirement.ethRequiredNet, 7 ether);
       assertEq(netRequirement.erc20Tokens.length, 0);
       assertEq(netRequirement.erc20NetRequired.length, 0);
     }
     {
-      DeliveryVersusPaymentV1HelperV1.NetRequirement memory netRequirement = dvpHelper.computeNetRequirementsForParty(address(dvp), settlementId, bob);
+      DeliveryVersusPaymentV1HelperV1.NetRequirement memory netRequirement =
+        dvpHelper.computeNetRequirementsForParty(address(dvp), settlementId, bob);
       assertEq(netRequirement.ethRequiredNet, 0);
       assertEq(netRequirement.erc20Tokens.length, 0);
       assertEq(netRequirement.erc20NetRequired.length, 0);
     }
     {
-      DeliveryVersusPaymentV1HelperV1.NetRequirement memory netRequirement = dvpHelper.computeNetRequirementsForParty(address(dvp), settlementId, charlie);
+      DeliveryVersusPaymentV1HelperV1.NetRequirement memory netRequirement =
+        dvpHelper.computeNetRequirementsForParty(address(dvp), settlementId, charlie);
       assertEq(netRequirement.ethRequiredNet, 0);
       assertEq(netRequirement.erc20Tokens.length, 0);
       assertEq(netRequirement.erc20NetRequired.length, 0);
@@ -609,7 +594,8 @@
 
     // Alice: ETH 0 (net receiver), USDC owes 20
     {
-      DeliveryVersusPaymentV1HelperV1.NetRequirement memory netRequirement = dvpHelper.computeNetRequirementsForParty(address(dvp), settlementId, alice);
+      DeliveryVersusPaymentV1HelperV1.NetRequirement memory netRequirement =
+        dvpHelper.computeNetRequirementsForParty(address(dvp), settlementId, alice);
       assertEq(netRequirement.ethRequiredNet, 0, "Expected no ETH owed by alice");
       assertEq(netRequirement.erc20Tokens.length, 1, "Expected one token owed by alice");
       assertEq(netRequirement.erc20Tokens[0], usdc, "Expected USDC owed by alice");
@@ -617,14 +603,16 @@
     }
     // Bob: ETH 0, no ERC20 owed
     {
-      DeliveryVersusPaymentV1HelperV1.NetRequirement memory netRequirement = dvpHelper.computeNetRequirementsForParty(address(dvp), settlementId, bob);
+      DeliveryVersusPaymentV1HelperV1.NetRequirement memory netRequirement =
+        dvpHelper.computeNetRequirementsForParty(address(dvp), settlementId, bob);
       assertEq(netRequirement.ethRequiredNet, 0, "Expected no ETH owed by bob");
       assertEq(netRequirement.erc20Tokens.length, 0, "Expected no tokens owed by bob");
       assertEq(netRequirement.erc20NetRequired.length, 0, "Expected no amounts owed by bob");
     }
     // Charlie: ETH owes 1 ether, USDC owes 10
     {
-      DeliveryVersusPaymentV1HelperV1.NetRequirement memory netRequirement = dvpHelper.computeNetRequirementsForParty(address(dvp), settlementId, charlie);
+      DeliveryVersusPaymentV1HelperV1.NetRequirement memory netRequirement =
+        dvpHelper.computeNetRequirementsForParty(address(dvp), settlementId, charlie);
       assertEq(netRequirement.ethRequiredNet, 1 ether, "Expected 1 ETH owed by charlie");
       assertEq(netRequirement.erc20Tokens.length, 1, "Expected one token owed by charlie");
       assertEq(netRequirement.erc20Tokens[0], usdc, "Expected USDC owed by charlie");
@@ -654,8 +642,14 @@
       dvpHelper.computeNetRequirementsForParties(address(dvp), settlementId, parties);
 
     assertEq(netRequirements.length, 3);
-    _assertEqNetRequirement(netRequirements[0], dvpHelper.computeNetRequirementsForParty(address(dvp), settlementId, alice));
-    _assertEqNetRequirement(netRequirements[1], dvpHelper.computeNetRequirementsForParty(address(dvp), settlementId, bob));
-    _assertEqNetRequirement(netRequirements[2], dvpHelper.computeNetRequirementsForParty(address(dvp), settlementId, charlie));
+    _assertEqNetRequirement(
+      netRequirements[0], dvpHelper.computeNetRequirementsForParty(address(dvp), settlementId, alice)
+    );
+    _assertEqNetRequirement(
+      netRequirements[1], dvpHelper.computeNetRequirementsForParty(address(dvp), settlementId, bob)
+    );
+    _assertEqNetRequirement(
+      netRequirements[2], dvpHelper.computeNetRequirementsForParty(address(dvp), settlementId, charlie)
+    );
   }
 }