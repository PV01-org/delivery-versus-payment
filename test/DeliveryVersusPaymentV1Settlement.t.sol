--- conflicted
+++ resolved
@@ -161,7 +161,9 @@
     uint256 correctAmount = TOKEN_AMOUNT_SMALL_18_DECIMALS;
     uint256 incorrectAmount = correctAmount / 2;
 
-    vm.expectRevert(abi.encodeWithSelector(DeliveryVersusPaymentV1.IncorrectETHAmount.selector, incorrectAmount, correctAmount));
+    vm.expectRevert(
+      abi.encodeWithSelector(DeliveryVersusPaymentV1.IncorrectETHAmount.selector, incorrectAmount, correctAmount)
+    );
     vm.prank(alice);
     dvp.approveSettlements{value: incorrectAmount}(settlementIds);
   }
@@ -228,11 +230,7 @@
     dvp.approveSettlements(settlementIds);
 
     // Check settlement is not executed yet
-<<<<<<< HEAD
-    (, , , , , bool isSettled, , ) = dvp.getSettlement(settlementId);
-=======
-    (,,, bool isSettled,) = dvp.getSettlement(settlementId);
->>>>>>> 8c3d859d
+    (,,,,, bool isSettled,,) = dvp.getSettlement(settlementId);
     assertFalse(isSettled);
 
     // Bob approves last - triggers auto-execution
@@ -242,11 +240,7 @@
     dvp.approveSettlements(settlementIds);
 
     // Check settlement is executed
-<<<<<<< HEAD
-    (, , , , , isSettled, , ) = dvp.getSettlement(settlementId);
-=======
-    (,,, isSettled,) = dvp.getSettlement(settlementId);
->>>>>>> 8c3d859d
+    (,,,,, isSettled,,) = dvp.getSettlement(settlementId);
     assertTrue(isSettled);
   }
 
@@ -327,11 +321,7 @@
     assertEq(daiToken.balanceOf(charlie), charlieDAIBefore + TOKEN_AMOUNT_SMALL_18_DECIMALS);
 
     // Check settlement is marked as settled
-<<<<<<< HEAD
-    (, , , , , bool isSettled, , ) = dvp.getSettlement(settlementId);
-=======
-    (,,, bool isSettled,) = dvp.getSettlement(settlementId);
->>>>>>> 8c3d859d
+    (,,,,, bool isSettled,,) = dvp.getSettlement(settlementId);
     assertTrue(isSettled);
   }
 
@@ -394,7 +384,14 @@
 
   function test_executeSettlement_MixedWithNettingOff_SucceedsAndRefundsETH() public {
     // Arrange
-    (IDeliveryVersusPaymentV1.Flow[] memory flows, IDeliveryVersusPaymentV1.Flow[] memory nettedFlows, uint256 cutoff, uint256 ethA, uint256 ethB, uint256 ethC) = _createMixedFlowsForNetting();
+    (
+      IDeliveryVersusPaymentV1.Flow[] memory flows,
+      IDeliveryVersusPaymentV1.Flow[] memory nettedFlows,
+      uint256 cutoff,
+      uint256 ethA,
+      uint256 ethB,
+      uint256 ethC
+    ) = _createMixedFlowsForNetting();
 
     uint256 settlementId = dvp.createSettlement(flows, nettedFlows, SETTLEMENT_REF, cutoff, false);
 
@@ -455,7 +452,7 @@
     assertEq(ethDepC, 0);
 
     // isSettled
-    (, , , , , bool isSettled, , ) = dvp.getSettlement(settlementId);
+    (,,,,, bool isSettled,,) = dvp.getSettlement(settlementId);
     assertTrue(isSettled);
   }
 
@@ -685,9 +682,9 @@
     IDeliveryVersusPaymentV1.Flow[] memory flows = new IDeliveryVersusPaymentV1.Flow[](1);
     flows[0] = _createERC20Flow(alice, bob, usdc, 20);
 
-    uint256 settlementId = dvp.createSettlement(flows, _ref('set_netted_flows'), _getFutureTimestamp(1), false);
-
-    ( , , , nettedFlows, , , , useNettingOff) = dvp.getSettlement(settlementId);
+    uint256 settlementId = dvp.createSettlement(flows, _ref("set_netted_flows"), _getFutureTimestamp(1), false);
+
+    (,,, nettedFlows,,,, useNettingOff) = dvp.getSettlement(settlementId);
 
     assertEq(nettedFlows.length, 0);
     assertFalse(useNettingOff);
@@ -698,7 +695,7 @@
     // Act
     dvp.setNettedFlows(settlementId, nettedFlows);
 
-    ( , , , nettedFlows, , , , useNettingOff) = dvp.getSettlement(settlementId);
+    (,,, nettedFlows,,,, useNettingOff) = dvp.getSettlement(settlementId);
 
     // Assert
     assertEq(nettedFlows.length, 1);
@@ -714,7 +711,7 @@
     flows[1] = _createERC20Flow(alice, bob, usdc, 20);
     flows[2] = _createERC20Flow(alice, bob, usdc, 40);
 
-    uint256 settlementId = dvp.createSettlement(flows, _ref('set_netted_flows'), _getFutureTimestamp(1), false);
+    uint256 settlementId = dvp.createSettlement(flows, _ref("set_netted_flows"), _getFutureTimestamp(1), false);
 
     IDeliveryVersusPaymentV1.Flow[] memory nettedFlows1 = new IDeliveryVersusPaymentV1.Flow[](2);
     nettedFlows1[0] = _createERC20Flow(alice, bob, usdc, 50);
@@ -722,7 +719,7 @@
 
     dvp.setNettedFlows(settlementId, nettedFlows1);
 
-    ( , , , nettedFlows, , , , useNettingOff) = dvp.getSettlement(settlementId);
+    (,,, nettedFlows,,,, useNettingOff) = dvp.getSettlement(settlementId);
 
     assertEq(nettedFlows.length, 2);
     assertTrue(useNettingOff);
@@ -732,20 +729,20 @@
 
     dvp.setNettedFlows(settlementId, nettedFlows2);
 
-    ( , , , nettedFlows, , , , useNettingOff) = dvp.getSettlement(settlementId);
+    (,,, nettedFlows,,,, useNettingOff) = dvp.getSettlement(settlementId);
 
     assertEq(nettedFlows.length, 1);
     assertTrue(useNettingOff);
   }
 
   function test_setNettedFlows_RevertsIfSettlementDoesNotExist() public {
-      // Arrange
-      IDeliveryVersusPaymentV1.Flow[] memory nettedFlows = new IDeliveryVersusPaymentV1.Flow[](1);
-      nettedFlows[0] = _createERC20Flow(alice, bob, usdc, 20);
-
-      // Act & Assert
-      vm.expectRevert(DeliveryVersusPaymentV1.SettlementDoesNotExist.selector);
-      dvp.setNettedFlows(1, nettedFlows);  // No settlement with ID 1
+    // Arrange
+    IDeliveryVersusPaymentV1.Flow[] memory nettedFlows = new IDeliveryVersusPaymentV1.Flow[](1);
+    nettedFlows[0] = _createERC20Flow(alice, bob, usdc, 20);
+
+    // Act & Assert
+    vm.expectRevert(DeliveryVersusPaymentV1.SettlementDoesNotExist.selector);
+    dvp.setNettedFlows(1, nettedFlows); // No settlement with ID 1
   }
 
   function test_setNettedFlows_RevertsIfSettlementAlreadyExecuted() public {
@@ -763,7 +760,7 @@
 
     // Act & Assert
     vm.expectRevert(DeliveryVersusPaymentV1.SettlementAlreadyExecuted.selector);
-    dvp.setNettedFlows(settlementId, flows);  // using original flows as dummy netted flows
+    dvp.setNettedFlows(settlementId, flows); // using original flows as dummy netted flows
   }
 
   function test_setNettedFlows_RevertsIfCutoffDatePassed() public {
@@ -777,9 +774,10 @@
     // Act & Assert
     _advanceTime(2 days);
     vm.expectRevert(DeliveryVersusPaymentV1.CutoffDatePassed.selector);
-    dvp.setNettedFlows(settlementId, flows);  // using original flows as dummy netted flows
-  }
-//
+    dvp.setNettedFlows(settlementId, flows); // using original flows as dummy netted flows
+  }
+  //
+
   function test_setNettedFlows_revertsIfCallerIsNotCreator() public {
     // Arrange
     IDeliveryVersusPaymentV1.Flow[] memory flows = new IDeliveryVersusPaymentV1.Flow[](1);
@@ -791,7 +789,7 @@
     // Act & Assert
     vm.prank(bob); // Bob is not the creator
     vm.expectRevert(DeliveryVersusPaymentV1.CallerMustBeSettlementCreator.selector);
-    dvp.setNettedFlows(settlementId, flows);  // using original flows as dummy netted flows
+    dvp.setNettedFlows(settlementId, flows); // using original flows as dummy netted flows
   }
 
   function test_setNettedFlows_RevertsIfNettedFlowsNotEquivalent() public {
@@ -808,5 +806,4 @@
     vm.expectRevert(DeliveryVersusPaymentV1.NotEquivalentNettedFlows.selector);
     dvp.setNettedFlows(settlementId, nettedFlows);
   }
-
 }