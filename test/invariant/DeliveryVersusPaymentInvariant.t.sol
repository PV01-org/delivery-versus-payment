--- conflicted
+++ resolved
@@ -86,7 +86,6 @@
     returns (bool exists, bool isSettled, uint256 flowCount, uint256 cutoffDate)
   {
     try dvp.getSettlement(settlementId) returns (
-<<<<<<< HEAD
       string memory,
       uint256 _cutoffDate,
       IDeliveryVersusPaymentV1.Flow[] memory flows,
@@ -95,9 +94,6 @@
       bool _isSettled,
       bool,
       bool
-=======
-      string memory, uint256 _cutoffDate, IDeliveryVersusPaymentV1.Flow[] memory flows, bool _isSettled, bool
->>>>>>> 8c3d859d
     ) {
       exists = true;
       isSettled = _isSettled;
