--- conflicted
+++ resolved
@@ -142,11 +142,7 @@
       this.updateTrackingApprovalByParty(settlementId, ethRequired);
 
       // Perhaps the settlement was also executed
-<<<<<<< HEAD
-      (, , , , , bool isSettled, bool isAutoSettled, ) = dvp.getSettlement(settlementId);
-=======
-      (,,, bool isSettled, bool isAutoSettled) = dvp.getSettlement(settlementId);
->>>>>>> 8c3d859d
+      (,,,,, bool isSettled, bool isAutoSettled,) = dvp.getSettlement(settlementId);
       if (isSettled && isAutoSettled) {
         this.updateTrackingExecuteSettlement(settlementId, true);
       }
@@ -202,7 +198,6 @@
   /// @dev Calculates ETH required for msg.sender to approve a settlement
   function calculateEthRequiredForMsgSender(uint256 settlementId) external view returns (uint256) {
     try dvp.getSettlement(settlementId) returns (
-<<<<<<< HEAD
       string memory,
       uint256,
       IDeliveryVersusPaymentV1.Flow[] memory flows,
@@ -211,9 +206,6 @@
       bool,
       bool,
       bool
-=======
-      string memory, uint256, IDeliveryVersusPaymentV1.Flow[] memory flows, bool, bool
->>>>>>> 8c3d859d
     ) {
       uint256 ethRequired = 0;
       // Sum all ETH amounts this party is sending
